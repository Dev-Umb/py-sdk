<<<<<<< HEAD
=======
import logging
>>>>>>> 68f03f2a
import os
from typing import Dict, Any, Optional, List
from pathlib import Path
import py_sdk.logger as logging
import py_sdk

logger = logging.get_logger("nacos-config")

# 尝试加载.env文件
try:
    from dotenv import load_dotenv
    # 尝试从不同位置加载.env文件
    env_paths = ['./.env', '../.env', '/app/.env', '/app/rest/.env']
    for env_path in env_paths:
        if os.path.exists(env_path):
            load_dotenv(env_path)
            logger.info(py_sdk.create_context(),f"已从 {env_path} 加载环境变量配置")
            break
    else:
        logger.warning("未找到.env文件，将使用系统环境变量")
except ImportError:
    logger.warning("未安装python-dotenv，无法从.env文件加载配置")

# 默认的服务配置
DEFAULT_SERVICES = [
    # 客户端WebSocket服务
    {
        "name": "drama-ws-service",
        "port": 8000,
        "service_type": "ws",
        "protocols": ["websocket"],
        "metadata": {
            "service": "drama-ws",
            "version": "1.0.0"
        },
        "cluster": "DEFAULT",
        "group": "DEFAULT_GROUP"
    },
    # DS服务
    {
        "name": "drama-ds-service",
        "port": 8010,
        "service_type": "ws",
        "protocols": ["websocket"],
        "metadata": {
            "service": "drama-ds",
            "version": "1.0.0"
        },
        "cluster": "DEFAULT",
        "group": "DEFAULT_GROUP"
    }
]

class NacosConfig:
    """Nacos配置管理类"""
    
    def __init__(self):
        self.config = {
            "server_addresses": "localhost:8848",
            "namespace": "",
            "username": None,
            "password": None,
            "services": DEFAULT_SERVICES
        }
    
    def load_from_env(self) -> None:
        ctx = py_sdk.create_context()
        """从环境变量加载配置"""
        self.config.update({
            "server_addresses": os.environ.get('NACOS_ADDRESS', self.config['server_addresses']),
            "namespace": os.environ.get('NACOS_NAMESPACE', self.config['namespace']),
            "username": os.environ.get('NACOS_USERNAME', self.config['username']),
            "password": os.environ.get('NACOS_PASSWORD', self.config['password'])
        })
        logger.info(ctx,"已从环境变量加载Nacos配置")
        
        # 打印当前配置信息
        logger.info(ctx,f"Nacos服务器地址: {self.config['server_addresses']}")
        logger.info(ctx,f"Nacos命名空间: {self.config['namespace']}")
        logger.info(ctx,f"Nacos认证信息: {'已配置' if self.config['username'] else '未配置'}")
    
    def get(self, key: str, default: Any = None) -> Any:
        """获取配置项"""
        return self.config.get(key, default)
    
    def set(self, key: str, value: Any) -> None:
        """设置配置项"""
        self.config[key] = value
    
    def get_server_addresses(self) -> str:
        """获取Nacos服务器地址"""
        return self.config.get('server_addresses', 'localhost:8848')
    
    def get_namespace(self) -> str:
        """获取命名空间"""
        return self.config.get('namespace', '')
    
    def get_username(self) -> Optional[str]:
        """获取用户名"""
        return self.config.get('username')
    
    def get_password(self) -> Optional[str]:
        """获取密码"""
        return self.config.get('password')
    
    def get_services(self) -> List[Dict[str, Any]]:
        """获取服务配置列表"""
        return self.config.get('services', [])


# 全局配置实例
_config = NacosConfig()

def get_config() -> NacosConfig:
    """获取全局配置实例"""
    global _config
    return _config

def load_config() -> bool:
    """
    加载配置
    
    Returns:
        是否加载成功
    """
    global _config
    
    # 从环境变量加载
    _config.load_from_env()
    return True <|MERGE_RESOLUTION|>--- conflicted
+++ resolved
@@ -1,14 +1,9 @@
-<<<<<<< HEAD
-=======
 import logging
->>>>>>> 68f03f2a
 import os
 from typing import Dict, Any, Optional, List
 from pathlib import Path
-import py_sdk.logger as logging
-import py_sdk
 
-logger = logging.get_logger("nacos-config")
+logger = logging.getLogger("nacos-config")
 
 # 尝试加载.env文件
 try:
@@ -18,7 +13,7 @@
     for env_path in env_paths:
         if os.path.exists(env_path):
             load_dotenv(env_path)
-            logger.info(py_sdk.create_context(),f"已从 {env_path} 加载环境变量配置")
+            logger.info(f"已从 {env_path} 加载环境变量配置")
             break
     else:
         logger.warning("未找到.env文件，将使用系统环境变量")
@@ -68,7 +63,6 @@
         }
     
     def load_from_env(self) -> None:
-        ctx = py_sdk.create_context()
         """从环境变量加载配置"""
         self.config.update({
             "server_addresses": os.environ.get('NACOS_ADDRESS', self.config['server_addresses']),
@@ -76,12 +70,12 @@
             "username": os.environ.get('NACOS_USERNAME', self.config['username']),
             "password": os.environ.get('NACOS_PASSWORD', self.config['password'])
         })
-        logger.info(ctx,"已从环境变量加载Nacos配置")
+        logger.info("已从环境变量加载Nacos配置")
         
         # 打印当前配置信息
-        logger.info(ctx,f"Nacos服务器地址: {self.config['server_addresses']}")
-        logger.info(ctx,f"Nacos命名空间: {self.config['namespace']}")
-        logger.info(ctx,f"Nacos认证信息: {'已配置' if self.config['username'] else '未配置'}")
+        logger.info(f"Nacos服务器地址: {self.config['server_addresses']}")
+        logger.info(f"Nacos命名空间: {self.config['namespace']}")
+        logger.info(f"Nacos认证信息: {'已配置' if self.config['username'] else '未配置'}")
     
     def get(self, key: str, default: Any = None) -> Any:
         """获取配置项"""
